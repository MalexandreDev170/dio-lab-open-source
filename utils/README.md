--- conflicted
+++ resolved
@@ -1,68 +1,64 @@
-<h1>
-    <a href="https://www.dio.me/">
-     <img align="center" width="40px" src="https://hermes.digitalinnovation.one/assets/diome/logo-minimized.png"></a>
-    <span> Utilitários para o Profile README</span>
-</h1>
-
-
-## Índice
-<table>
-  <thead>
-    <tr align="left">
-      <th>Nº</th>
-      <th>Utilitário</th>
-      <th>Exemplos</th>
-      <th>Fonte</th>
-    </tr>
-  </thead>
-  <tbody align="left">
-    <tr>
-      <td>01</td>
-      <td>Badges</td>
-      <td align="center">
-        <a href="https://github.com/elidianaandrade/dio-lab-open-source/blob/main/utils/badges/badges.md">
-           <img align="center" alt="Material de Apoio" src="https://img.shields.io/badge/Ver%20Exemplos-30A3DC?style=for-the-badge">
-        </a>
-      </td>
-      <td>
-        <a href="https://github.com/badges/shields">Shields.io</a>
-      </td>
-    </tr>
-    <tr>
-      <td>02</td>
-      <td>Cards GitHub Stats</td>
-      <td align="center">
-        <a href="https://github.com/elidianaandrade/dio-lab-open-source/blob/main/utils/cards/github-stats.md">
-           <img align="center" alt="Material de Apoio" src="https://img.shields.io/badge/Ver%20Exemplos-E94D5F?style=for-the-badge">
-        </a>
-      </td>
-      <td>
-        <a href="https://github.com/anuraghazra/github-readme-stats">GitHub Stats by @anuraghazra</a>
-      </td>
-    </tr>
-    <tr>
-      <td>03</td>
-      <td>Cards GitHub Streak Stats</td>
-      <td align="center">
-        <a href="https://github.com/elidianaandrade/dio-lab-open-source/blob/main/utils/cards/github-streak-stats.md">
-           <img align="center" alt="Material de Apoio" src="https://img.shields.io/badge/Ver%20Exemplos-30A3DC?style=for-the-badge">
-        </a>
-      </td>
-      <td>
-        <a href="https://github.com/denvercoder1/github-readme-streak-stats">GitHub Streak Stats by @DenverCoder1</a>
-      </td>
-    </tr>
-  </tbody>
-  <tfoot></tfoot>
-</table>
-
-
-## Links Úteis
-- [Guia sobre Markdown do GitHub](https://docs.github.com/pt/get-started/writing-on-github/getting-started-with-writing-and-formatting-on-github/quickstart-for-writing-on-github)
-<<<<<<< HEAD
-
-- [Onde encontrar Badges legais para o seu Perfil](https://github.com/Ileriayo/markdown-badges#markdown-badges) 
-
-=======
-- [Gerador automático de Readme para GitHub](https://rahuldkjain.github.io/gh-profile-readme-generator/)
->>>>>>> 06adedb3
+<h1>
+    <a href="https://www.dio.me/">
+     <img align="center" width="40px" src="https://hermes.digitalinnovation.one/assets/diome/logo-minimized.png"></a>
+    <span> Utilitários para o Profile README</span>
+</h1>
+
+
+## Índice
+<table>
+  <thead>
+    <tr align="left">
+      <th>Nº</th>
+      <th>Utilitário</th>
+      <th>Exemplos</th>
+      <th>Fonte</th>
+    </tr>
+  </thead>
+  <tbody align="left">
+    <tr>
+      <td>01</td>
+      <td>Badges</td>
+      <td align="center">
+        <a href="https://github.com/elidianaandrade/dio-lab-open-source/blob/main/utils/badges/badges.md">
+           <img align="center" alt="Material de Apoio" src="https://img.shields.io/badge/Ver%20Exemplos-30A3DC?style=for-the-badge">
+        </a>
+      </td>
+      <td>
+        <a href="https://github.com/badges/shields">Shields.io</a>
+      </td>
+    </tr>
+    <tr>
+      <td>02</td>
+      <td>Cards GitHub Stats</td>
+      <td align="center">
+        <a href="https://github.com/elidianaandrade/dio-lab-open-source/blob/main/utils/cards/github-stats.md">
+           <img align="center" alt="Material de Apoio" src="https://img.shields.io/badge/Ver%20Exemplos-E94D5F?style=for-the-badge">
+        </a>
+      </td>
+      <td>
+        <a href="https://github.com/anuraghazra/github-readme-stats">GitHub Stats by @anuraghazra</a>
+      </td>
+    </tr>
+    <tr>
+      <td>03</td>
+      <td>Cards GitHub Streak Stats</td>
+      <td align="center">
+        <a href="https://github.com/elidianaandrade/dio-lab-open-source/blob/main/utils/cards/github-streak-stats.md">
+           <img align="center" alt="Material de Apoio" src="https://img.shields.io/badge/Ver%20Exemplos-30A3DC?style=for-the-badge">
+        </a>
+      </td>
+      <td>
+        <a href="https://github.com/denvercoder1/github-readme-streak-stats">GitHub Streak Stats by @DenverCoder1</a>
+      </td>
+    </tr>
+  </tbody>
+  <tfoot></tfoot>
+</table>
+
+
+## Links Úteis
+- [Guia sobre Markdown do GitHub](https://docs.github.com/pt/get-started/writing-on-github/getting-started-with-writing-and-formatting-on-github/quickstart-for-writing-on-github)
+- [Onde encontrar Badges legais para o seu Perfil](https://github.com/Ileriayo/markdown-badges#markdown-badges) 
+- [Gerador automático de Readme para GitHub](https://rahuldkjain.github.io/gh-profile-readme-generator/)
+