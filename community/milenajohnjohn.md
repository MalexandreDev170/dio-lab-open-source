--- conflicted
+++ resolved
@@ -1,116 +1,11 @@
-<<<<<<< HEAD
 <h1>
   ## :tulip:  Milena Johnston :blue_book: 
 
-    
+
 </h1
-
-
-
 Olá! Eu sou a Milena, apaixonada por Ciência e Análise de Dados. Meu hiperfoco é direcionado para essas áreas e a cada dia eu me esforço para aprender mais e mais. 🧠💡
 🌱 Atualmente, estou mergulhando no mundo do Java e Python, adicionando mais habilidades ao meu repertório de programação. Adoro a sensação de desvendar novos desafios e as infinitas possibilidades que a programação oferece. 🌱💻
-
 ### Conecte-se comigo
-
-
-<a href="https://web.dio.me/users/milenajohnjohn">
-  <img width="100" src="https://i.imgur.com/OvsyqE1.png" style="background-color: #8A2BE2; padding: 4px;">
-</a>
-<a href="mailto:milenajohnjohn@gmail.com">
-  <img width="100" src="https://imgur.com/GzdKJVs.png" style="background-color: #8A2BE2; padding: 4px;">
-</a>
-<a href="https://www.linkedin.com/in/milenajohnston">
-<img width="100" src="https://i.imgur.com/FfpmtHO.png" style="background-color: #8A2BE2; padding: 4px;">
-</a>
-
-
-
-
-
-
-
-
-
-
-
-
-### Habilidades
-
-
-
-&nbsp;&nbsp;&nbsp;&nbsp;<img width="64" height="64" src="https://img.icons8.com/nolan/64/java-coffee-cup-logo.png" alt="java-coffee-cup-logo"/>&nbsp;&nbsp;&nbsp;&nbsp;&nbsp;&nbsp;&nbsp;&nbsp;&nbsp;&nbsp;&nbsp;    <img width="64" height="64" src="https://img.icons8.com/nolan/64/python.png" alt="python"/>&nbsp;&nbsp;&nbsp;&nbsp;&nbsp;&nbsp;&nbsp;&nbsp;&nbsp;&nbsp;    <img width="64" height="64" src="https://img.icons8.com/nolan/64/git.png" alt="git"/>   &nbsp;&nbsp;&nbsp;&nbsp;&nbsp;&nbsp;&nbsp;&nbsp;    <img width="64" height="64" src="https://img.icons8.com/nolan/64/github.png" alt="github"/>
-
-<img width="100" src="https://i.imgur.com/w7sxMH4.png" style="background-color: #8A2BE2; padding: 4px;">&nbsp;&nbsp;
-<img width="100" src="https://i.imgur.com/Q0bmtHK.png" style="background-color: #8A2BE2; padding: 4px;">&nbsp;&nbsp;
-<img width="100" src="https://i.imgur.com/DsnhDdt.png" style="background-color: #8A2BE2; padding: 4px;">&nbsp;&nbsp;
-<img width="100" src="https://i.imgur.com/4nsNrGj.png" style="background-color: #8A2BE2; padding: 4px;">
-
-
-
-
-
-### GitHub Stats
-![GitHub Stats](https://github-readme-stats.vercel.app/api?username=MILENAJOHNJOHN&theme=transparent&bg_color=000&border_color=FF1493&show_icons=true&icon_color=30A3DC&title_color=00FFFF&text_color=FFF)
-![Top Langs](https://github-readme-stats-git-masterrstaa-rickstaa.vercel.app/api/top-langs/?username=MILENAJOHNJOHN&layout=compact&bg_color=000&border_color=FF1493&title_color=00FFFF&text_color=FFF)
-
-### Meus Principais Desafios de Projeto DIO
-[![Repo DIO Git GitHub](https://github-readme-stats.vercel.app/api/pin/?username=MILENAJOHNJOHN&repo=ANALISE-PYTHON-VENDAS&bg_color=000&border_color=30A3DC&show_icons=true&icon_color=30A3DC&title_color=FF1493&text_color=FFF)](https://github.com/milenajohnjohn/analise-python-vendas)
-[![Repo DIO Git GitHub](https://github-readme-stats.vercel.app/api/pin/?username=MILENAJOHNJOHN&repo=SOMAMULTIPLOS&bg_color=000&border_color=30A3DC&show_icons=true&icon_color=30A3DC&title_color=FF1493&text_color=FFF)](https://github.com/milenajohnjohn/SomaMultiplos)
-
-
-<table>
-  <thead>
-    <tr align="left">
-      <th>Data</th>
-      <th>Título</th>
-      <th>Link</th>
-    </tr>
-  </thead>
-  <tbody align="left">
-    <tr>
-      <td>23/06/2023</td>
-      <td>Começando a Aprender Java: Um Guia Rápido para Iniciantes em Ciência da Computação</td>
-      <td align="center">
-        <a href="https://web.dio.me/articles/comecando-a-aprender-java-um-guia-rapido-para-iniciantes-em-ciencia-da-computacao?back=%2Farticles&page=1&order=oldest">
-           <img align="center" alt="Ler Artigo" src="https://img.shields.io/badge/Ler%20Artigo-FF1493?style=for-the-badge">
-        </a>
-      </td>
-    </tr>
-    <tr>
-      <td>21/06/2023</td>
-      <td>Explorando os Modelos de Serviço na Nuvem no Bootcamp DIO - Nexa Resources</td>
-      <td align="center">
-        <a href="https://web.dio.me/articles/explorando-os-modelos-de-servico-na-nuvem-no-bootcamp-dio-nexa-resources?back=%2Farticles&page=1&order=oldest">
-           <img align="center" alt="Ler Artigo" src="https://img.shields.io/badge/Ler%20Artigo-836FFF?style=for-the-badge">
-        </a>
-      </td>
-    </tr>
-    <tr>
-      <td>20/06/2023</td>
-      <td>Computação em Nuvem: Explorando a Capacidade e Flexibilidade da Amazon Web Services (AWS)</td>
-      <td align="center">
-        <a href="https://web.dio.me/articles/computacao-em-nuvem-explorando-a-capacidade-e-flexibilidade-da-amazon-web-services-aws?back=%2Farticles&page=1&order=oldest">
-           <img align="center" alt="Ler Artigo" src="https://img.shields.io/badge/Ler%20Artigo-FF1493?style=for-the-badge">
-        </a>
-      </td>     
-    </tr>
-  </tbody>
-</table>
-=======
-<h1>
-  ## :tulip:  Milena Johnston :blue_book: 
-
-    
-</h1
-
-
-
-Olá! Eu sou a Milena, apaixonada por Ciência e Análise de Dados. Meu hiperfoco é direcionado para essas áreas e a cada dia eu me esforço para aprender mais e mais. 🧠💡
-🌱 Atualmente, estou mergulhando no mundo do Java e Python, adicionando mais habilidades ao meu repertório de programação. Adoro a sensação de desvendar novos desafios e as infinitas possibilidades que a programação oferece. 🌱💻
-
-### Conecte-se comigo
-
-
 <a href="https://web.dio.me/users/milenajohnjohn">
   <img width="100" src="https://i.imgur.com/OvsyqE1.png" style="background-color: #8A2BE2; padding: 4px;">
 </a>
@@ -193,6 +88,4 @@
       </td>    
     </tr>
   </tbody>
-</table>
-
->>>>>>> dd808393
+</table>